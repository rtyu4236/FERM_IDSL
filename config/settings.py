--- conflicted
+++ resolved
@@ -16,12 +16,8 @@
 END_YEAR = 2024
 
 # ETF Ranking Feature Settings
-USE_ETF_RANKING = True
-<<<<<<< HEAD
-TOP_N_ETFS = 50
-=======
+TOP_N_ETFS = True
 TOP_N_ETFS = 100  # Reduced for faster processing
->>>>>>> d22bc09c
 
 # --- Data File Paths ---
 try:
