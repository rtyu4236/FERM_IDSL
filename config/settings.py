--- conflicted
+++ resolved
@@ -12,20 +12,12 @@
 os.makedirs(OUTPUT_DIR, exist_ok=True)
 
 # --- Main Settings ---
-<<<<<<< HEAD
-START_YEAR = 2024
-=======
 START_YEAR = 2014
->>>>>>> 138f24be
 END_YEAR = 2024
 
 # ETF Ranking Feature Settings
 USE_ETF_RANKING = True
-<<<<<<< HEAD
-TOP_N_ETFS = 3
-=======
 TOP_N_ETFS = 100  # Reduced for faster processing
->>>>>>> 138f24be
 
 # --- Data File Paths ---
 try:
@@ -75,7 +67,7 @@
     'base_uncertainty': 0.05,
     'epochs': 100,
     'lr': 0.001,
-    'early_stopping_patience': 12,
+    'early_stopping_patience': 8,
         'early_stopping_min_delta': 0.0001,
         # Limit how much history to use for training per permno in daily rows (None = all)
         'train_window_rows': 720,
@@ -85,7 +77,7 @@
     # Keep at most this many lag features if set (e.g., 64). None uses all available.
     'max_lag_features': 64,
         # Hyperparameter tuning controls
-        'tune_trials_per_month': 5,
+        'tune_trials_per_month': 50,
         # Tune every K months (reduce monthly overhead). 1 = every month
         'tune_every_k_months': 1,
         # Keep modest parallelism to avoid oversubscription on shared machines
