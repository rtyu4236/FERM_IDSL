import optuna
import torch
import numpy as np
import pandas as pd
from sklearn.model_selection import train_test_split
import json
import os

from src.models.tcn_svr import TCN_SVR_Model
from src.data_processing import manager as data_manager
from config import settings as config
from src.utils.logger import logger

class TCN_SVR_Objective:
    def __init__(self, full_feature_df, config_model_params, end_date=None):
        self.full_feature_df = full_feature_df
        self.config_model_params = config_model_params
        self.end_date = end_date
        self.indicator_features = ['ATRr_14', 'ADX_14', 'EMA_20', 'MACD_12_26_9', 'SMA_50', 'HURST', 'RSI_14']
        self.other_features = ['realized_vol', 'intra_month_mdd', 'avg_vix', 'vol_of_vix', 'Mkt-RF', 'SMB', 'HML', 'RF']
        self.lag_features = [col for col in full_feature_df.columns if '_lag_' in col]
        self.all_features = self.indicator_features + self.other_features + self.lag_features

    def _create_sequences(self, data, lookback_window):
        xs, ys = [], []
        for i in range(len(data) - lookback_window):
            x = data[i:(i + lookback_window)]
            y = data[i + lookback_window]
            xs.append(x)
            ys.append(y)
        return np.array(xs), np.array(ys)

    def __call__(self, trial):
        tcn_lookback_window = trial.suggest_int(
            'lookback_window',
            self.config_model_params['tcn_svr_params']['lookback_window_min'], 
            self.config_model_params['tcn_svr_params']['lookback_window'], 
            step=self.config_model_params['tcn_svr_params']['lookback_window_step'] 
        )
        tcn_num_channels_layer1 = trial.suggest_int(
            'num_channels_layer1',
            self.config_model_params['tcn_svr_params']['num_channels_min'], 
            self.config_model_params['tcn_svr_params']['num_channels_max'], 
            step=self.config_model_params['tcn_svr_params']['num_channels_step'] 
        )
        tcn_num_channels_layer2 = trial.suggest_int(
            'num_channels_layer2',
            self.config_model_params['tcn_svr_params']['num_channels_min'], 
            self.config_model_params['tcn_svr_params']['num_channels_max'], 
            step=self.config_model_params['tcn_svr_params']['num_channels_step'] 
        )
        tcn_kernel_size = self.config_model_params['tcn_svr_params']['kernel_size']
        tcn_dropout = trial.suggest_float(
            'dropout',
            self.config_model_params['tcn_svr_params']['dropout_min'], 
            self.config_model_params['tcn_svr_params']['dropout_max'],
            step=self.config_model_params['tcn_svr_params']['dropout_step'] 
        )
        tcn_epochs = self.config_model_params['tcn_svr_params']['epochs'] 
        tcn_lr = self.config_model_params['tcn_svr_params']['lr']
        svr_C = trial.suggest_float(
            'svr_C',
            self.config_model_params['tcn_svr_params']['svr_C_min'],
            self.config_model_params['tcn_svr_params']['svr_C_max'],
            log=True
        )
        svr_gamma = trial.suggest_float(
            'svr_gamma',
            self.config_model_params['tcn_svr_params']['svr_gamma_min'], 
            self.config_model_params['tcn_svr_params']['svr_gamma_max'], 
            log=True
        )

        if self.end_date:
            tuning_df = self.full_feature_df[self.full_feature_df['date'] < self.end_date].copy()
        else:
            tuning_df = self.full_feature_df.copy()

        if tuning_df.empty:
            logger.warning("Tuning data is empty.")
            return float('inf')

        target_ticker = 'SPY'
        if target_ticker not in tuning_df['ticker'].unique():
            target_ticker = tuning_df['ticker'].unique()[0]
        
        ticker_df = tuning_df[tuning_df['ticker'] == target_ticker].copy()
        ticker_df = ticker_df.dropna(subset=self.all_features + ['target_return'])

        if len(ticker_df) < tcn_lookback_window + 1:
            logger.warning(f"Not enough data for {target_ticker} to tune with lookback {tcn_lookback_window}.")
            return float('inf')

        X_data = ticker_df[self.all_features].values
        y_indicators = ticker_df[self.indicator_features].values
        y_returns = ticker_df['target_return'].values

        X_seq, y_seq_combined = self._create_sequences(np.hstack([X_data, y_indicators, y_returns.reshape(-1,1)]), tcn_lookback_window)
        
        X_train_seq = X_seq[:, :, :-len(self.indicator_features)-1]
        y_train_indicators_seq = y_seq_combined[:, -len(self.indicator_features)-1:-1]
        y_train_returns_seq = y_seq_combined[:, -1]

        X_train_tensor = torch.from_numpy(X_train_seq).float()
        y_train_indicators_tensor = torch.from_numpy(y_train_indicators_seq).float()

        model = TCN_SVR_Model(
            input_size=len(self.all_features),
            output_size=len(self.indicator_features),
            num_channels=[tcn_num_channels_layer1, tcn_num_channels_layer2],
            kernel_size=tcn_kernel_size,
            dropout=tcn_dropout,
            lookback_window=tcn_lookback_window,
            svr_C=svr_C,
            svr_gamma=svr_gamma
        )
        model.optimizer = torch.optim.Adam(model.net.parameters(), lr=tcn_lr)

        logger.info(f"[TCN_SVR_Objective] Starting model.fit() for trial {trial.number} with permno {target_ticker}.")
        model.fit(X_train_tensor, y_train_indicators_tensor, y_train_returns_seq,
                  epochs=tcn_epochs,
                  patience=self.config_model_params['tcn_svr_params']['early_stopping_patience'],
                  min_delta=self.config_model_params['tcn_svr_params']['early_stopping_min_delta'])
        logger.info(f"[TCN_SVR_Objective] model.fit() completed for trial {trial.number} with permno {target_ticker}.")
        
        final_val_loss = model.best_loss
        return final_val_loss

<<<<<<< HEAD
def run_tuning(full_feature_df, n_trials=15, end_date=None):
=======
def run_tuning(full_feature_df, n_trials=4, end_date=None):
>>>>>>> 94c15a58
    logger.info(f"TCN-SVR Hyperparameter Tuning started. Using data up to {end_date if end_date else 'the end'}.")
    
    objective = TCN_SVR_Objective(full_feature_df, config.MODEL_PARAMS, end_date=end_date)
    study = optuna.create_study(direction="minimize")
<<<<<<< HEAD
    study.optimize(objective, n_trials=n_trials, n_jobs=1)
=======
    study.optimize(objective, n_trials=n_trials, n_jobs=config.MODEL_PARAMS['tcn_svr_params']['optuna_n_jobs'])
>>>>>>> 94c15a58

    logger.info("Tuning finished.")
    logger.info(f"Best trial for period ending {end_date}:")
    logger.info(f"  Value: {study.best_value}")
    logger.info(f"  Params: {study.best_params}")

    best_params = study.best_params
    tcn_params = {
        'lookback_window': best_params.get('lookback_window'),
        'num_channels': [best_params.get('num_channels_layer1'), best_params.get('num_channels_layer2')],
        'kernel_size': best_params.get('kernel_size'),
        'dropout': best_params.get('dropout'),
        'epochs': best_params.get('epochs'),
        'lr': best_params.get('lr'),
        'svr_C': best_params.get('svr_C'),
        'svr_gamma': best_params.get('svr_gamma'),
    }

    output_path = os.path.join(config.OUTPUT_DIR, logger.LOG_NAME, 'best_tcn_svr_params.json')
    try:
        with open(output_path, 'w') as f:
            json.dump(tcn_params, f, indent=4)
        logger.info(f"Best parameters saved to {output_path}")
    except Exception as e:
        logger.error(f"Failed to save best parameters: {e}")

    logger.info("TCN-SVR Hyperparameter Tuning completed.")
    return tcn_params

if __name__ == '__main__':
    logger.info("Loading data for tuning...")
    daily_df, monthly_df, vix_df, ff_df, all_tickers = data_manager.load_raw_data()
    full_feature_df = data_manager.create_daily_feature_dataset_for_tcn(daily_df, vix_df, ff_df)
    logger.info("Data for tuning loaded.")
    run_tuning(full_feature_df, n_trials=50)<|MERGE_RESOLUTION|>--- conflicted
+++ resolved
@@ -126,20 +126,12 @@
         final_val_loss = model.best_loss
         return final_val_loss
 
-<<<<<<< HEAD
 def run_tuning(full_feature_df, n_trials=15, end_date=None):
-=======
-def run_tuning(full_feature_df, n_trials=4, end_date=None):
->>>>>>> 94c15a58
     logger.info(f"TCN-SVR Hyperparameter Tuning started. Using data up to {end_date if end_date else 'the end'}.")
     
     objective = TCN_SVR_Objective(full_feature_df, config.MODEL_PARAMS, end_date=end_date)
     study = optuna.create_study(direction="minimize")
-<<<<<<< HEAD
-    study.optimize(objective, n_trials=n_trials, n_jobs=1)
-=======
     study.optimize(objective, n_trials=n_trials, n_jobs=config.MODEL_PARAMS['tcn_svr_params']['optuna_n_jobs'])
->>>>>>> 94c15a58
 
     logger.info("Tuning finished.")
     logger.info(f"Best trial for period ending {end_date}:")
